--- conflicted
+++ resolved
@@ -1,9 +1 @@
 # nlpgeneric
-
-<<<<<<< HEAD
-This code was forked from the joosthub/PyTorchNLPBook project, which is the companion repository for the Natural Language Processing with Pytorch book, by Delip Rao and Brian McMahan, publisched by O'Reilly.
-=======
-This code was forked from the joosthub/PyTorchNLPBook project, which is the companion repository for the Natural Language Processing with Pytorch book, by Delip Rao and Brian McMahan, publisched by O'Reilly.
-
-I've made very small modifications to apply this code to a dataset I'm using for one of my graduate school projects.
->>>>>>> 46696fa7
